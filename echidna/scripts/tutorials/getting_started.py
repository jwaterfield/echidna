--- conflicted
+++ resolved
@@ -1,10 +1,25 @@
 """ Python version of getting started tutorial.
+
+Please see https://github.com/snoplusuk/echidna/wiki/GettingStarted for
+a full explanation of the commands in this tutorial.
+
+This script:
+ * Creates :class:`echidna.core.spectra.Spectra` instance
+ * Fills `Spectra`
+ * Plots `Spectra`
+ * Applies cuts and smears `Spectra`
+ * Other `Spectra` manipulations e.g. `shrink_to_roi`, `rebin` and
+   `scale`
 
 This file has been generated automatically by running::
 
     (ENV) $ jupyter nbconvert --to python --template getting_started
       getting_started.ipynb
 
+Examples:
+  To run type (from the base directory)::
+
+    $ python echidna/scripts/tutorials/getting_started.py
 """
 import matplotlib.pyplot as plt
 
@@ -44,9 +59,11 @@
 # import matplotlib.pyplot as plt
 # here --->
 
-<<<<<<< HEAD
 # # Tutorial 1: Getting started with echidna
-=======
+
+# This guide tutorial aims to get you started with some basic tasks you can
+# accomplish using echidna.
+
     # ---
     # ## A quick note about the ipython notebook
 
@@ -77,12 +94,6 @@
     # you can even download them and work through them in the Jupyter viewer.
     # 
     # ---
-
-    # ## Spectra creation
->>>>>>> c97a34fd
-
-# This guide tutorial aims to get you started with some basic tasks you can
-# accomplish using echidna.
 
 # ## Spectra creation
 
