import numpy
import copy

from echidna.errors.custom_errors import CompatibilityError


class Fit(object):
    """ Class to handle fitting.

    Args:
      roi (dictionary): Region Of Interest you want to fit in. The format of
        roi is e.g. {"energy": (2.4, 2.6), "radial3": (0., 0.2)}
      method (:class:`TBC`): Method for calculating test statistics.
      data (:class:`echidna.core.spectra.Spectra`): Data spectrum you want to
        fit.
      fixed_background (:class:`echidna.core.spectra.Spectra`, optional):
        A spectrum containing all fixed backgrounds.
      floating_backgrounds (list, optional): one
        :class:`echidna.core.spectra.Spectra` for each background to float.
      shrink (bool, optional): If set to True (default),
        :meth:`shrink` method is called on all spectra shrinking them to
        the ROI.

    Attributes:
      _roi (dictionary): Region Of Interest you want to fit in. The format of
        roi is e.g. {"energy": (2.4, 2.6), "radial3": (0., 0.2)}
      _method (:class:`TBC`): Method for calculating test statistics.
      _data (:class:`echidna.core.spectra.Spectra`): Data spectrum you want to
        fit.
      _fixed_background (:class:`echidna.core.spectra.Spectra`):
        A spectrum containing all fixed backgrounds.
      _floating_backgrounds (list): one :class:`echidna.core.spectra.Spectra`
        for each background to float.
      _signal (:class:`echidna.core.spectra.Spectra`):
        A spectrum of the signal that you are fitting.
      _checked (bool): If True then the fit class is ready to be used.
    """
    def __init__(self, roi, method, data=None, fixed_background=None,
                 floating_backgrounds=None, signal=None, shrink=True):
        self._checked = False
        self.set_roi(roi)
        self._method = method
        self._data = data
        if self._data:
            self._data_pars = self.get_roi_pars(self._data)
        else:
            self._data_pars = None
        self._fixed_background = fixed_background
        if self._fixed_background:
            self._fixed_pars = self.get_roi_pars(self._fixed_background)
        else:
            self._fixed_pars = None
        self._floating_backgrounds = floating_backgrounds
        if self._floating_backgrounds:
            floating_pars = []
            for background in self._floating_backgrounds:
                self._floating_pars.append(self.get_roi_pars(background))
            self._floating_pars = floating_pars
        else:
            self._floating_pars = None
        self._signal = signal
        if self._signal:
            self._signal_pars = self.get_roi_pars(self._signal)
        else:
            self._signal_pars = None
        if shrink:
            self.shrink_all()
        self.check_all_spectra()

    def append_fixed_background(self, spectra_dict, shrink=True):
        ''' Appends the fixed background with more spectra.

        Args:
          spectra_dict (dict): Dictionary containing spectra as keys and
            prior counts as values.
          shrink (bool, optional): If set to True (default), :meth:`shrink`
            method is called on the spectra shrinking it to the ROI.
        '''
        for spectrum, scaling in spectra_dict.iteritems():
            # Copy so original spectra is unchanged
            spectrum = copy.deepcopy(spectrum)
            if shrink:
                self.shrink_spectra(spectrum)
            spectrum.scale(scaling)
            self._fixed_background.add(spectrum)

    def check_all_spectra(self):
        """ Ensures that all spectra can be used for fitting.

        Raises:
          CompatibilityError: If the data spectra exists and its roi pars have
            not been set.
          CompatibilityError: If the fixed background spectra exists and its
            roi pars have not been set.
          CompatibilityError: If the signal spectra exists and its
            roi pars have not been set.
          CompatibilityError: If the floating backgrounds spectra exists and
            their roi pars have not been set.
          CompatibilityError: If the floating backgrounds spectra exists and
            their roi pars have not been set.
          CompatibilityError: If the floating backgrounds spectra exists and
            length of their roi pars is different to the number of floating
            backgrounds.
        """
        if self._data:
            if not self._data_pars:
                raise CompatibilityError("data roi pars have not been set.")
            self.check_spectra(self._data)
        if self._fixed_background:
            if not self._fixed_pars:
                raise CompatibilityError("fixed background roi pars have not "
                                         "been set.")
            self.check_spectra(self._fixed_background)
        if self._signal:
            if not self._signal_pars:
                raise CompatibilityError("signal roi pars have not been set.")
            self.check_spectra(self._signal)
        if self._floating_backgrounds:
            if not self._floating_pars:
                raise CompatibilityError("floating background roi pars have "
                                         "not been set.")
            if len(self._floating_pars) != len(self._floating_backgrounds):
                raise CompatibilityError("Different number of sets of roi "
                                         "pars as the number of floating "
                                         "backgrounds.")
            for background in self._floating_backgrounds:
                self.check_fit_config(background)
                self.check_spectra(background)
        if self._signal:
            self.check_spectra(self._signal)

    def check_fit_config(self, spectra):
        """ Checks that a spectra has a fit config.

        Args:
          spectra (:class:`echidna.core.spectra.Spectra`): Spectra you want to
            check.

        Raises:
          CompatibilityError: If spectra has no fit config
        """
        if not spectra.get_fit_config():
            raise CompatibilityError("%s has no fit config" % spectra._name)

    def check_fitter(self):
        """ Checks that the Fit class is ready to be used for fitting.

        Raises:
          CompatibilityError: If no data spectrum is present.
          CompatibilityError: If no fixed or floating backgrounds spectra are
            present.
        """
        if not self._data:
            raise CompatibilityError("No data spectrum exists in the fitter.")
        if not self._fixed_background and not self._floating_backgrounds:
            raise CompatibilityError("No fixed or floating backgrounds exist "
                                     "in the fitter.")
        self.check_all_spectra()
        self._checked = True

    def check_roi(self, roi):
        """ Checks the ROI used to fit.

        Args:
          roi (dict): roi you want to check.

        Raises:
          TypeError: If roi is not a dict
          TypeError: If value in roi dict is not a list or a tuple
          CompatibilityError: If the length of a value in the roi dict is
            not 2.
        """
        if not isinstance(roi, dict):
            raise TypeError("roi must be a dictionary of parameter values")
        for dim in roi:FitResults
            if not isinstance(roi[dim], (tuple, list)):
                raise TypeError("roi must be a dictionary of tuples or lists")
            if len(roi[dim]) != 2:
                raise CompatibilityError("%s entry (%s) in roi must contain a"
                                         " low and high value in a tuple or"
                                         " list" % (dim, self._roi[dim]))
            if roi[dim][0] > roi[dim][1]:  # Make sure low is first
                roi[dim] = roi[dim][::-1]  # Reverses list/tuple

    def check_spectra(self, spectra):
        """ Checks the spectra you want to fit.

        Args:
          spectra (:class:`echidna.core.spectra.Spectra`): Spectra you want to
            check.

        Raises:
          ValueError: If roi low value and spectra low value are not equal.
          ValueError: If roi high value and spectra high value are not equal.
        """
        for dim in self._roi:
            dim_type = self._data.get_config().get_dim_type(dim)
            par = dim + "_" + dim_type
            if not numpy.isclose(self._roi[dim][0],
                                 spectra.get_config().get_par(par)._low):
                raise ValueError("roi %s low (%s) not equal to spectra %s"
                                 " %s low (%s)"
                                 % (dim, self.roi[dim][0], dim,
                                    spectra.get_config().get_par(par)._low))
            if not numpy.isclose(self._roi[dim][1],
                                 spectra.get_config().get_par(par)._high):
                raise ValueError("roi %s high (%s) not equal to spectra %s"
                                 " %s high (%s)"
                                 % (dim, self.roi[dim][0], dim,
                                    spectra.get_config().get_par(par)._high))

    def get_data(self):
        """ Gets the data you are fitting.

        Returns:
          :class:`echidna.core.spectra.Spectra`: The data you are fitting.
        """
        return self._data

    def get_fixed_background(self):
        """ Gets the fixed background you are fitting.

        Returns:
          :class:`echidna.core.spectra.Spectra`: The fixed background you are
            fitting.
        """
        return self._fixed_background

    def get_floating_backgrounds(self):
        """ Gets the floating backgrounds you are fitting.

        Returns:
          list: The floating backgrounds you are fitting.
        """
        return self._floating_backgrounds

    def get_method(self):
        """ Gets the method you are using to calculate the test statistic you
          are using to fit.

        Returns:
          :class:`TBC`: The method used to calculate test statistics.
        """
        return self._method

    def get_roi(self):
        """ Gets the region of interest (roi)

        Returns:
          dict: The region of interest
        """
        return self._roi

    def get_roi_pars(self, spectra):
        """ Get the parameters of a spectra that contain the roi.

        Args:
          :class:`echidna.core.spectra.Spectra`: The spectra you want to obtain
            the roi parameters for.

        Returns:
          list: Of the names of the spectra parameters which contain the roi.
        """
        pars = []
        for dim in self._roi:
            dim_type = spectra.get_config().get_dim_type(dim)
            par = dim + "_" + dim_type
            pars.append(par)
        return pars

    def get_signal(self):
        """ Gets the signal you are fitting.

        Returns:
          :class:`echidna.core.spectra.Spectra`: The fixed background you are
            fitting.
        """
        return self._signal

    def get_statistic(self):
        """ Gets the value of the test statistic used for fitting.

        Returns:
          float or :class:`numpy.array`: The resulting test statisic(s)
            dependent upon what method is used to compute the statistic.
        """
        if not self._checked:
            self.check_fitter()
        if not self._floating_backgrounds:
            observed = self._data.nd_project(self._data_pars)
            expected = self._fixed_background.nd_project(self._fixed_pars)
            if self._signal:
                expected += self._signal.nd_project(self._signal_pars)
            return self._method.compute_statistic(observed.ravel(),
                                                  expected.ravel())
        for background in self._floating_background:
            for systematic in background.get_fit_config().get_pars():
                return None

<<<<<<< HEAD
    def _funct(self, *args):
        """ **INCOMPLETE METHOD**. Callable to pass to minimiser.

        Args:
          args (list): List of fit parameter values to test in the
            current iteration.

        Returns:
          float: Value of the test statistic given the current values
            of the fit parameters.

        Raises:
          ValueError: If :attr:`_floating_backgrounds` is None. This
            method requires at least one floating background.

        .. note:: This method should not be called directly, it is
          intended to be passed to an appropriate minimiser and
          called from within the minimisation algorithm.

        .. note:: This method should not be used if there are no
          floating backgrounds.
        """
        if self._floating_backgrounds is None:
            raise ValueError("The _funct method can only be used " +
                             "with at least one floating background")
            # TODO: Insert code to do the following:
            #   * Collect parameter values from *args and match up with
            #     correct FitParameter instance.
            #   * Each fit parameter should then perform an action on one
            #     or multiple spectra, using this value.
            #   * Once all spectra have been modified appropriately using
            #     the parameter values. Sum all spectra and produce
            #     expected and observed arrays
            #   * Pass to TestStatistic.compute_statistic and return
            #     result.
            pass
=======
    def make_fixed_background(self, spectra_dict, shrink=True):
        ''' Makes a spectrum for fixed backgrounds and stores it in the class.

        Args:
          spectra_dict (dict): Dictionary containing spectra as keys and
            prior counts as values.
          shrink (bool, optional): If set to True (default), :meth:`shrink`
            method is called on the spectra shrinking it to the ROI.
        '''
        first = True
        for spectrum, scaling in spectra_dict.iteritems():
            # Copy so original spectra is unchanged
            spectrum = copy.deepcopy(spectrum)
            if first:
                first = False
                if shrink:
                    self.shrink_spectra(spectrum)
                spectrum.scale(scaling)
                total_spectrum = spectrum
                total_spectrum._name = "Fixed Background"
            else:
                if shrink:
                    self.shrink_spectra(spectrum)
                spectrum.scale(scaling)
                total_spectrum.add(spectrum)
        if shrink:
            self._fixed_background = total_spectrum  # No need to check
            self._fixed_pars = self.get_roi_pars(total_spectrum)
        else:
            self.set_fixed_background(total_spectrum)

    def remove_signal(self):
        """ Removes the signal spectra from the class.
        """
        self._signal = None
>>>>>>> 3ad5c0aa

    def set_data(self, data, shrink=True):
        """ Sets the data you want to fit.

        Args:
          data (:class:`echidna.core.spectra.Spectra`): Data spectrum you
            want to fit.
          shrink (bool, optional): If set to True (default), :meth:`shrink`
            method is called on the spectra shrinking it to the ROI.
        """
        if shrink:
            self.shrink_spectra(data)
        else:
            self.check_spectra(data)
        self._data = data
        self._data_pars = self.get_roi_pars(data)

    def set_fixed_background(self, fixed_background, shrink=True):
        """ Sets the fixed background you want to fit.

        Args:
          fixed_background (:class:`echidna.core.spectra.Spectra`):
            The fixed background spectrum you want to fit.
          shrink (bool, optional): If set to True (default) :meth:`shrink`
            method is called on the spectra shrinking it to the ROI.
        """
        if shrink:
            self.shrink_spectra(fixed_background)
        else:
            self.check_spectra(fixed_background)
        self._fixed_background = fixed_background
        self._fixed_pars = self.get_roi_pars(fixed_background)

    def set_floating_backgrounds(self, floating_backgrounds, shrink=True):
        """ Sets the floating backgrounds you want to fit.

        Args:
          floating_backgrounds (list): List of backgrounds you want to float
            in the fit.
          shrink (bool, optional): If set to True (default), :meth:`shrink`
            method is called on the spectra shrinking it to the ROI.
        """
        floating_pars = []
        for background in floating_backgrounds:
            self.check_fit_config(background)
            if shrink:
                self.shrink_spectra(background)
            else:
                self.check_spectra(background)
            floating_pars.append(self.get_roi_pars(background))
        self._floating_backgrounds = floating_backgrounds
        self._floating_pars = floating_pars

    def set_method(self, method):
        """ Sets the method you want to use to calculate test statistics in
          the fit.

        Args:
          method (:class:`TBC`): The method you want to calculate test
            statistics with in the fit.
        """
        self._method = method

    def set_roi(self, roi):
        """ Sets the region of interest you want to fit in.

        Args:
          roi (dictionary): The Region Of Interest you want to fit in.
            The format of roi is
            e.g. {"energy": (2.4, 2.6), "radial3": (0., 0.2)}
        """
        self.check_roi(roi)
        self._roi = roi
        self._checked = False  # Must redo checks for a new roi

    def set_signal(self, signal, shrink=True):
        """ Sets the signal you want to fit.

        Args:
          signal (:class:`echidna.core.spectra.Spectra`):
            The signal spectrum you want to fit.
          shrink (bool, optional): If set to True (default) :meth:`shrink`
            method is called on the spectra shrinking it to the ROI.
        """
        if shrink:
            self.shrink_spectra(signal)
        else:
            self.check_spectra(signal)
        self._signal = signal
        self._signal_pars = self.get_roi_pars(signal)

    def shrink_all(self):
        """ Shrinks all the spectra used in the fit to the roi.
        """
        if self._data:
            self.shrink_spectra(self._data)
        if self._fixed_background:
            self.shrink_spectra(self._fixed_background)
        if self._signal:
            self.shrink_spectra(self._signal)
        if self._floating_backgrounds:
            for background in self._floating_backgrounds:
                self.shrink_spectra(background)

    def shrink_spectra(self, spectra):
        """ Shrinks the spectra used in the fit to the roi.

        Args:
          spectra (:class:`echidna.core.spectra.Spectra`): Spectra you want to
            shrink to the roi.
        """
        shrink = {}
        for dim in self._roi:
            dim_type = spectra.get_config().get_dim_type(dim)
            par_low = dim + "_" + dim_type + "_low"
            par_high = dim + "_" + dim_type + "_high"
            shrink[par_low], shrink[par_high] = self._roi[dim]
        spectra.shrink(**shrink)<|MERGE_RESOLUTION|>--- conflicted
+++ resolved
@@ -172,7 +172,7 @@
         """
         if not isinstance(roi, dict):
             raise TypeError("roi must be a dictionary of parameter values")
-        for dim in roi:FitResults
+        for dim in roi:
             if not isinstance(roi[dim], (tuple, list)):
                 raise TypeError("roi must be a dictionary of tuples or lists")
             if len(roi[dim]) != 2:
@@ -297,7 +297,6 @@
             for systematic in background.get_fit_config().get_pars():
                 return None
 
-<<<<<<< HEAD
     def _funct(self, *args):
         """ **INCOMPLETE METHOD**. Callable to pass to minimiser.
 
@@ -334,7 +333,7 @@
             #   * Pass to TestStatistic.compute_statistic and return
             #     result.
             pass
-=======
+
     def make_fixed_background(self, spectra_dict, shrink=True):
         ''' Makes a spectrum for fixed backgrounds and stores it in the class.
 
@@ -370,7 +369,6 @@
         """ Removes the signal spectra from the class.
         """
         self._signal = None
->>>>>>> 3ad5c0aa
 
     def set_data(self, data, shrink=True):
         """ Sets the data you want to fit.
@@ -404,7 +402,7 @@
         self._fixed_background = fixed_background
         self._fixed_pars = self.get_roi_pars(fixed_background)
 
-    def set_floating_backgrounds(self, floating_backgrounds, shrink=True):
+    def set_floating_backgrounds(self, floating_background, shrink=True):
         """ Sets the floating backgrounds you want to fit.
 
         Args:
